from __future__ import absolute_import, division, print_function

<<<<<<< HEAD
from pennies import dispatch
from six import string_types

from pennies.trading.assets import Asset
from pennies.market.market import Market

BASE_ASSET = (Asset, object)
BASE_MARKET = (Market, object)
BASE_STRING = string_types + (object,)


@dispatch(BASE_ASSET, BASE_MARKET, BASE_STRING)
def present_value(contract, market, reporting_ccy):
    """Base present value calculation.

    Given an asset (or sequence of assets), calculate it's present
    value as of today.  The supplied market provides prices, curves, and so on.

    Parameters
    ----------
    contract: Asset
        Asset to calculate present value
    market: Market
        Market to retrieve raw and computed market values
        such as prices, curves, and surfaces.
    reporting_ccy: str
        Specifies which currency to report value in

    Returns
    -------
    float
        Present Value in the reporting currency
    """
    raise NotImplementedError("Not available for base types")


@dispatch(BASE_ASSET, BASE_MARKET, BASE_STRING, object, BASE_STRING)
def sens_to_zero_rates(contract, market, curve_ccy, curve_key, reporting_ccy):
    """Sensitivity of each cashflow to the curve specified by currency and key

    Given an asset contract (or sequence of assets), calculate the change in
     Present Value to a unit shift in the zero rate of the curve specified
     by curve_ccy and curve_key.

    Parameters
    ----------
    contract: Asset
        Calculate Sensitivity to this Asset.
    market: Market
        Market to retrieve raw and computed market values
        such as prices, curves, and surfaces.
    curve_ccy: str
        Specifies currency of the curve
    curve_key: str
        Along with curve_ccy, specifies which curve to compute sensitivity to.
    reporting_ccy: str
        Specifies which currency to report value in

    Returns
    -------
    DataFrame
        Table containing maturities, sensitivities, curve currency and key,
        columns=['ttm', 'sens', 'ccy', 'curve'].
    """
    raise NotImplementedError("Not available for base types")


@dispatch(BASE_ASSET, BASE_MARKET, str)
def sens_to_market_rates(contract, market, reporting_ccy):
    """Compute sensitivity of contract to each node in the market's curves.

    Market Curve Calibration consists of finding the discount rates for a
    desired set of curves that correctly prices a target set of contracts.

    To do this, we form a Jacobian matrix consisting of the sensitivities
     of each contract's Present Value, V_i,
     to each node of each curve in the market, r_j: d(V_i)/dr_j.

    This function produces a single row of the Jacobian. Note the indices:
    i = index over market contracts. (rows)
    j = index over model curve nodes, for all curves. (columns)
        Thus, if one had a discount curve with N nodes,
        and a single LIBOR curve with M nodes. j = 0..N+M-1

    V_i = Present Value of the i'th contract.
    r_j = Discount rate of node j.
    t_k = Maturity of some bond required to price V_i.
    r_{c,k} = discount rate of curve, c, at time t_k.
    z_{c,k} = discount bond price of curve, c, at time t_k.

    dP/dr_j = ( dV/dz_{c,k} ) * ( dz_{c,k} / dr_{c,k} ) * ( dr_{c,k} / dr_j )

    Note that dr_{c,k} / dr_j == 0 if node j does not belong to curve c.

    Parameters
    ----------
    contract: Asset
        Asset to calculate present value
    market: Market
        Market to retrieve raw and computed market values
        such as prices, curves, and surfaces.

    Returns
    -------
    Array of CurrencyAmount's
        Derivative of Present Value with respect to each node's rate
    """
    raise NotImplementedError("Not available for base types")


=======
>>>>>>> 7b0d8cc7
class AssetCalculator(object):

    def __init__(self, contract, market):
        """
        Parameters
        ----------
        contract: Asset
            Asset (or Trade) representing the payment of a fixed amount
        market: Market
            Market values required to price the Asset.
        """
        self.contract = contract
        self.market = market


def all_calculators():
<<<<<<< HEAD
    return AssetCalculator.__subclasses__()


def default_calculators():
    from pennies.trading import assets
    from pennies.calculators import payments
    return {
        str(assets.BulletPayment): payments.BulletPaymentCalculator,
        str(assets.DiscountBond): payments.BulletPaymentCalculator,
        str(assets.SettlementPayment): payments.BulletPaymentCalculator,
        str(assets.Zero): payments.BulletPaymentCalculator,
        str(assets.ZeroCouponBond): payments.BulletPaymentCalculator,
        str(assets.CompoundAsset): None,
        str(assets.Annuity): None,
        str(assets.FixedLeg): None,
        str(assets.IborLeg): None,
        str(assets.Swap): None,
        str(assets.VanillaSwap): None,
        str(assets.CurrencySwap): None,
        str(assets.TenorSwap): None,
        str(assets.Deposit): None,
        str(assets.StirFuture): None,
        str(assets.FRA): None,
        str(assets.IborFixing): None}
=======
    return AssetCalculator.__subclasses__()
>>>>>>> 7b0d8cc7
<|MERGE_RESOLUTION|>--- conflicted
+++ resolved
@@ -1,6 +1,5 @@
 from __future__ import absolute_import, division, print_function
 
-<<<<<<< HEAD
 from pennies import dispatch
 from six import string_types
 
@@ -111,8 +110,6 @@
     raise NotImplementedError("Not available for base types")
 
 
-=======
->>>>>>> 7b0d8cc7
 class AssetCalculator(object):
 
     def __init__(self, contract, market):
@@ -129,7 +126,6 @@
 
 
 def all_calculators():
-<<<<<<< HEAD
     return AssetCalculator.__subclasses__()
 
 
@@ -154,6 +150,3 @@
         str(assets.StirFuture): None,
         str(assets.FRA): None,
         str(assets.IborFixing): None}
-=======
-    return AssetCalculator.__subclasses__()
->>>>>>> 7b0d8cc7
