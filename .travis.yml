--- conflicted
+++ resolved
@@ -1,6 +1,5 @@
 language: python
 
-<<<<<<< HEAD
 env:
   matrix:
     - PYTHON=2.7 NUMPY=1.10 COVERAGE='false'
@@ -8,23 +7,11 @@
     - PYTHON=3.4 NUMPY=1.10 COVERAGE='false'
     - PYTHON=3.5 NUMPY=1.11 COVERAGE='false'
     - PYTHON=3.6 NUMPY=1.13 COVERAGE='true'
-=======
-python:
-  - "2.7"
-  - "3.4"
-  - "3.5"
->>>>>>> 7b0d8cc7
 
 install:
   # Install conda
   - sudo apt-get update
-  # We do this conditionally because it saves us some downloading if the
-  # version is the same.
-  - if [[ "$TRAVIS_PYTHON_VERSION" == "2.7" ]]; then
-      wget https://repo.continuum.io/miniconda/Miniconda2-latest-Linux-x86_64.sh -O miniconda.sh;
-    else
-      wget https://repo.continuum.io/miniconda/Miniconda3-latest-Linux-x86_64.sh -O miniconda.sh;
-    fi
+  - wget https://repo.continuum.io/miniconda/Miniconda3-latest-Linux-x86_64.sh -O miniconda.sh;
   - bash miniconda.sh -b -p $HOME/miniconda
   - export PATH="$HOME/miniconda/bin:$PATH"
   - conda config --set always_yes yes --set changeps1 no
@@ -32,24 +19,20 @@
   - conda info -a
 
   # Install dependencies
-  - conda create -n test-environment python=$TRAVIS_PYTHON_VERSION
+  - conda create -n test-environment python=$PYTHON
   - source activate test-environment
-<<<<<<< HEAD
   - conda install numpy=$NUMPY pandas scipy multipledispatch matplotlib pytest pytest-cov 
-=======
-  - conda install --file requirements.txt
->>>>>>> 7b0d8cc7
 
   # Install package in develop mode
   - python setup.py develop
   #- pip install --no-deps -e .
 
 script:
-<<<<<<< HEAD
-  - if [[ $COVERAGE == 'true' ]]; then py.test --cov --cov-report=html -vv -s --pyarg tests; fi
-=======
-  - py.test --cov --cov-report=html -vv -s --pyarg --doctest-modules pennies
->>>>>>> 7b0d8cc7
+  - if [[ $COVERAGE == 'true' ]]; then 
+        py.test --cov --cov-report=html -vv -s tests; 
+    else
+        py.test -vv -s tests; 
+    fi
 
 after_success:
   - coverage report --show-missing
